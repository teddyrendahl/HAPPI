--- conflicted
+++ resolved
@@ -150,13 +150,8 @@
         except Exception:
             logger.warning("Unable to attach metadata dictionary to device")
 
-<<<<<<< HEAD
     # Store the device in the cache
-    cache[device.prefix] = obj
-=======
-    # Store a copy of the device in the cache
     cache[device.name] = obj
->>>>>>> ea76755b
     return obj
 
 
